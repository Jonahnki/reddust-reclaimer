<<<<<<< HEAD
torch
scikit-learn
matplotlib
tqdm
transformers
pandas
numpy
seaborn
xgboost
scipy
joblib
=======
# Core Scientific Computing
numpy>=1.21.0
scipy>=1.7.0
pandas>=1.3.0
matplotlib>=3.4.0
seaborn>=0.11.0
plotly>=5.0.0
jupyter>=1.0.0

# Bioinformatics and Computational Biology
biopython>=1.79
cobra>=0.26.0
biotite>=0.37.0
mdanalysis>=2.0.0
pymol-open3d>=2.5.0

# Machine Learning and Optimization
scikit-learn>=1.0.0
tensorflow>=2.8.0
torch>=1.11.0
optuna>=3.0.0

# Structural Biology and Molecular Modeling
prody>=2.0.0
mdtraj>=1.9.0
pytraj>=2.0.0

# Genetic Engineering Tools
primer3-py>=0.6.0
snapgene-reader>=0.1.0

# Mars Environment and Astrobiiology
astropy>=5.0.0
planetarypy>=0.7.0

# Database and File Handling
sqlalchemy>=1.4.0
h5py>=3.6.0
openpyxl>=3.0.0

# Web scraping for database queries
requests>=2.28.0
beautifulsoup4>=4.11.0

# Parallel computing
joblib>=1.1.0
dask>=2022.0.0

# Visualization and Documentation
graphviz>=0.20.0
networkx>=2.8.0
bokeh>=2.4.0
sphinx>=4.5.0
>>>>>>> 67df16cd
<|MERGE_RESOLUTION|>--- conflicted
+++ resolved
@@ -1,16 +1,3 @@
-<<<<<<< HEAD
-torch
-scikit-learn
-matplotlib
-tqdm
-transformers
-pandas
-numpy
-seaborn
-xgboost
-scipy
-joblib
-=======
 # Core Scientific Computing
 numpy>=1.21.0
 scipy>=1.7.0
@@ -20,18 +7,25 @@
 plotly>=5.0.0
 jupyter>=1.0.0
 
+# Machine Learning and Optimization
+scikit-learn>=1.0.0
+torch>=1.11.0
+tensorflow>=2.8.0
+xgboost
+optuna>=3.0.0
+
+# Visualization and Documentation
+graphviz>=0.20.0
+networkx>=2.8.0
+bokeh>=2.4.0
+sphinx>=4.5.0
+
 # Bioinformatics and Computational Biology
 biopython>=1.79
 cobra>=0.26.0
 biotite>=0.37.0
 mdanalysis>=2.0.0
 pymol-open3d>=2.5.0
-
-# Machine Learning and Optimization
-scikit-learn>=1.0.0
-tensorflow>=2.8.0
-torch>=1.11.0
-optuna>=3.0.0
 
 # Structural Biology and Molecular Modeling
 prody>=2.0.0
@@ -42,7 +36,7 @@
 primer3-py>=0.6.0
 snapgene-reader>=0.1.0
 
-# Mars Environment and Astrobiiology
+# Mars Environment and Astrobiology
 astropy>=5.0.0
 planetarypy>=0.7.0
 
@@ -55,13 +49,10 @@
 requests>=2.28.0
 beautifulsoup4>=4.11.0
 
-# Parallel computing
+# Parallel Computing
 joblib>=1.1.0
 dask>=2022.0.0
 
-# Visualization and Documentation
-graphviz>=0.20.0
-networkx>=2.8.0
-bokeh>=2.4.0
-sphinx>=4.5.0
->>>>>>> 67df16cd
+# Progress bar and Transformers
+tqdm
+transformers