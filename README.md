--- conflicted
+++ resolved
@@ -3,17 +3,10 @@
 
 # 🧬 RedDust Reclaimer
 
-<<<<<<< HEAD
-[![CI (Micromamba Matrix)](https://github.com/Jonahnki/reddust-reclaimer/actions/workflows/ci-conda.yml/badge.svg)](https://github.com/Jonahnki/reddust-reclaimer/actions/workflows/ci-conda.yml)
-![Docs](https://img.shields.io/badge/docs-Sphinx-blue)
-[![License: MIT](https://img.shields.io/badge/License-MIT-green.svg)](LICENSE)
-![Python](https://img.shields.io/badge/Python-3.8--3.11-blue)
-=======
 [![Micromamba CI Status](https://img.shields.io/github/actions/workflow/status/Jonahnki/reddust-reclaimer/ci-conda.yml?branch=main&label=Micromamba%20CI&style=flat-square&color=2ea44f)](https://github.com/Jonahnki/reddust-reclaimer/actions/workflows/ci-conda.yml)
 ![Docs](https://img.shields.io/badge/docs-Sphinx-blue?style=flat-square)
 [![License: MIT](https://img.shields.io/badge/License-MIT-green?style=flat-square)](LICENSE)
 ![Python](https://img.shields.io/badge/Python-3.8--3.11-blue?style=flat-square)
->>>>>>> 2188a08c
 
 A computational biology toolkit for Mars terraforming research, combining molecular docking, metabolic modeling, and genetic engineering workflows tailored for Mars environmental conditions.
 
@@ -43,11 +36,7 @@
 python -m reddust_reclaimer.dock_example --help
 python -m reddust_reclaimer.codon_optimization --sequence ATGCGATCGTAGC --analyze
 python -m reddust_reclaimer.metabolic_flux --model models/mars_microbe_core.xml
-<<<<<<< HEAD
-```
-=======
 ````
->>>>>>> 2188a08c
 
 ### Alternative: Pip-only setup
 
@@ -81,21 +70,6 @@
 ## 🔬 Features
 
 ### Molecular Docking
-<<<<<<< HEAD
-- Mars-adapted enzyme docking simulating protein–ligand interactions under Mars conditions
-- Atmospheric processing with emphasis on CO2 fixation and extremophile pathways
-- Accounts for low temperature, high radiation, and low pressure
-
-### Codon Optimization
-- Sequence optimization tailored for Mars extremophile adaptation
-- Codon usage stability across −80°C to 20°C
-- Emphasis on radiation-resilient encoding choices
-
-### Metabolic Modeling
-- Flux balance analysis (FBA) for efficient Mars resource utilization
-- Modeling of CO2 fixation pathways informed by Mars atmospheric data
-- Optimization for water and energy use under scarcity
-=======
 
 * Mars-adapted enzyme docking simulating protein–ligand interactions under Mars conditions
 * Atmospheric processing with emphasis on CO2 fixation and extremophile pathways
@@ -112,7 +86,6 @@
 * Flux balance analysis (FBA) for efficient Mars resource utilization
 * Modeling of CO2 fixation pathways informed by Mars atmospheric data
 * Optimization for water and energy use under scarcity
->>>>>>> 2188a08c
 
 ---
 
@@ -156,23 +129,6 @@
 ## 🗺️ Roadmap
 
 ### Phase 1: Foundation (v0.1–0.3) ✅
-<<<<<<< HEAD
-- Core docking and metabolic modeling workflows
-- Example scripts and interactive demos
-- CI/CD pipeline and documentation
-
-### Phase 2: Advanced Features (v0.4–0.6) 🚧
-- Machine learning models for protein design
-- Multi-scale simulation integration
-- Web-based analysis dashboard
-- API for external tool integration
-
-### Phase 3: Ecosystem (v0.7–1.0) 📋
-- Plugin architecture for custom workflows
-- Cloud deployment templates (AWS/GCP)
-- Integration with major bioinformatics databases
-- Educational curriculum and tutorials
-=======
 
 * Core docking and metabolic modeling workflows
 * Example scripts and interactive demos
@@ -191,7 +147,6 @@
 * Cloud deployment templates (AWS/GCP)
 * Integration with major bioinformatics databases
 * Educational curriculum and tutorials
->>>>>>> 2188a08c
 
 [View detailed roadmap →](https://github.com/Jonahnki/reddust-reclaimer/projects/1)
 
@@ -200,10 +155,7 @@
 ## 🧪 Testing
 
 Run the full test suite:
-<<<<<<< HEAD
-=======
-
->>>>>>> 2188a08c
+
 ```bash
 pytest tests/ -v --cov=reddust_reclaimer
 ```
@@ -222,13 +174,9 @@
 ```
 
 ---
-<<<<<<< HEAD
-=======
 
 ## 📁 Repository Structure
->>>>>>> 2188a08c
-
-## 📁 Repository Structure
+
 ```
 reddust-reclaimer/
 ├── reddust_reclaimer/          # Package: workflows and modules
@@ -303,14 +251,6 @@
 ```
 
 Parameters:
-<<<<<<< HEAD
-- `--sequence` Codon optimization input sequence (default: example sequence)
-- `--model` SBML metabolic model (default: models/mars_microbe_core.xml)
-- `--outdir` Output directory (default: results/nextflow)
-- `--threads` Number of CPU threads (default: 2)
-- `--dry_run` Use `--dry_run true` to test pipeline without heavy computation
-
-=======
 
 * `--sequence` Codon optimization input sequence (default: example sequence)
 * `--model` SBML metabolic model (default: models/mars\_microbe\_core.xml)
@@ -318,7 +258,6 @@
 * `--threads` Number of CPU threads (default: 2)
 * `--dry_run` Use `--dry_run true` to test pipeline without heavy computation
 
->>>>>>> 2188a08c
 The default Nextflow config (`workflows/nextflow/nextflow.config`) enables conda and sensible defaults. A Docker profile is available (`-profile docker`) if an image is built/published.
 
 ---
@@ -328,8 +267,6 @@
 * [API Documentation](https://jonahnki.github.io/reddust-reclaimer/)
 * [Tutorial Notebooks](notebooks/)
 * [Model Documentation](models/README.md)
-
----
 
 ---
 
@@ -364,8 +301,6 @@
 
 ---
 
----
-
 ## 🔗 Related Projects
 
 * [Mars Sample Return Mission](https://mars.nasa.gov/msr/)
@@ -375,13 +310,6 @@
 ---
 
 ## 🧰 CI & Artifacts
-<<<<<<< HEAD
-
-- CI powered by GitHub Actions using Micromamba and Python 3.8–3.11 matrix (`.github/workflows/ci-conda.yml`)
-- Linting (flake8/black), typing (mypy), tests (pytest + coverage), notebook execution, security scans (pip-audit, bandit), Docker image builds
-- Artifacts include coverage reports, executed notebooks, processed data, documentation builds, results, and logs
-- Legacy pip-based CI (`.github/workflows/ci.yml`) is retained for manual runs only
-=======
 
 * CI powered by GitHub Actions using Micromamba and Python 3.8–3.11 matrix (`.github/workflows/ci-conda.yml`) — **all tests passing ✅**
 * Linting (flake8/black), typing (mypy), tests (pytest + coverage), notebook execution, security scans (pip-audit, bandit), Docker image builds
@@ -398,32 +326,12 @@
     `python -m pip install --upgrade pip setuptools wheel`
   * Prefer conda-forge package:
     `conda install -c conda-forge rdkit` and remove pip `rdkit-pypi` dependency
->>>>>>> 2188a08c
 
 * **libSBML errors (ImportError: libsbml not found):**
 
   * Install via conda: `conda install -c conda-forge python-libsbml` (included in `environment.yml`)
   * For pip-only, ensure system libs installed; consider switching to a conda environment
 
-<<<<<<< HEAD
-- **RDKit installation issues:**
-  - On Linux, if `rdkit-pypi` fails, update pip/setuptools/wheel:
-    `python -m pip install --upgrade pip setuptools wheel`
-  - Prefer conda-forge package:
-    `conda install -c conda-forge rdkit` and remove pip `rdkit-pypi` dependency
-
-- **libSBML errors (ImportError: libsbml not found):**
-  - Install via conda: `conda install -c conda-forge python-libsbml` (included in `environment.yml`)
-  - For pip-only, ensure system libs installed; consider switching to a conda environment
-
-- **macOS M1/M2/M3 or ARM runners:**
-  - Use conda-forge packages; some pip wheels may be unavailable on ARM
-  - Docker fallback recommended
-
-- **Pre-commit fails on notebooks:**
-  - `nbQA` runs Black and Flake8 over notebooks
-  - To skip files, add excludes to `.pre-commit-config.yaml` or commit with `-n` to bypass temporarily
-=======
 * **macOS M1/M2/M3 or ARM runners:**
 
   * Use conda-forge packages; some pip wheels may be unavailable on ARM
@@ -432,5 +340,4 @@
 * **Pre-commit fails on notebooks:**
 
   * `nbQA` runs Black and Flake8 over notebooks
-  * To skip files, add excludes to `.pre-commit-config.yaml` or commit with `-n` to bypass temporarily
->>>>>>> 2188a08c
+  * To skip files, add excludes to `.pre-commit-config.yaml` or commit with `-n` to bypass temporarily